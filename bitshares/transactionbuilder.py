--- conflicted
+++ resolved
@@ -229,20 +229,15 @@
                     # Try obtain the private key from wallet
                     wif = self.blockchain.wallet.getPrivateKeyForPublicKey(
                         authority[0])
-<<<<<<< HEAD
-=======
-                    if wif:
-                        r.append([wif, authority[1]])
-                        # If we found a key for account, we add it
-                        # to signing_accounts to be sure we do not resign
-                        # another operation with the same account/wif
-                        self.signing_accounts.append(account)
->>>>>>> dc0f7abd
-                except Exception:
+                except Exception as e:
                     continue
 
                 if wif:
                     r.append([wif, authority[1]])
+                    # If we found a key for account, we add it
+                    # to signing_accounts to be sure we do not resign
+                    # another operation with the same account/wif
+                    self.signing_accounts.append(account)
 
                 # Test if we reached threshold already
                 if sum([x[1] for x in r]) >= required_treshold:
