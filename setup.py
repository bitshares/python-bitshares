--- conflicted
+++ resolved
@@ -13,11 +13,7 @@
     ascii = codecs.lookup("ascii")
     codecs.register(lambda name, enc=ascii: {True: enc}.get(name == "mbcs"))
 
-<<<<<<< HEAD
-VERSION = "0.3.1"
-=======
 VERSION = "0.3.2"
->>>>>>> 73323fb8
 URL = "https://github.com/bitshares/python-bitshares"
 
 setup(
