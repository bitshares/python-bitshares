# -*- coding: utf-8 -*-
<<<<<<< HEAD
# The entire file is deprecated!

from graphenebase.transactions import formatTimeFromNow, getBlockParams, timeformat
=======
# from graphenebase.transactions import formatTimeFromNow, getBlockParams, timeformat
>>>>>>> 26955250

from .account import PublicKey
from .chains import known_chains
from .objects import Asset
from .operations import (
    Account_create,
    Asset_fund_fee_pool,
    Asset_publish_feed,
    Asset_update,
    Call_order_update,
    Limit_order_cancel,
    Limit_order_create,
    Op_wrapper,
    Override_transfer,
    Proposal_create,
    Proposal_update,
    Transfer,
)
<<<<<<< HEAD
from .signedtransactions import Signed_Transaction


# Deprecated!
def addRequiredFees(ws, ops, asset_id="1.3.0"):
    """ Auxiliary method to obtain the required fees for a set of
        operations. Requires a websocket connection to a witness node!
    """
    fees = ws.get_required_fees([i.json() for i in ops], asset_id)
    for i, d in enumerate(ops):
        if isinstance(fees[i], list):
            # Operation is a proposal
            ops[i].op.data["fee"] = Asset(
                amount=fees[i][0]["amount"], asset_id=fees[i][0]["asset_id"]
            )
            for j, _ in enumerate(ops[i].op.data["proposed_ops"].data):
                ops[i].op.data["proposed_ops"].data[j].data["op"].op.data[
                    "fee"
                ] = Asset(
                    amount=fees[i][1][j]["amount"], asset_id=fees[i][1][j]["asset_id"]
                )
        else:
            # Operation is a regular operation
            ops[i].op.data["fee"] = Asset(
                amount=fees[i]["amount"], asset_id=fees[i]["asset_id"]
            )
    return ops
=======
from .signedtransactions import Signed_Transaction
>>>>>>> 26955250
<|MERGE_RESOLUTION|>--- conflicted
+++ resolved
@@ -1,11 +1,7 @@
 # -*- coding: utf-8 -*-
-<<<<<<< HEAD
 # The entire file is deprecated!
 
 from graphenebase.transactions import formatTimeFromNow, getBlockParams, timeformat
-=======
-# from graphenebase.transactions import formatTimeFromNow, getBlockParams, timeformat
->>>>>>> 26955250
 
 from .account import PublicKey
 from .chains import known_chains
@@ -24,34 +20,4 @@
     Proposal_update,
     Transfer,
 )
-<<<<<<< HEAD
-from .signedtransactions import Signed_Transaction
-
-
-# Deprecated!
-def addRequiredFees(ws, ops, asset_id="1.3.0"):
-    """ Auxiliary method to obtain the required fees for a set of
-        operations. Requires a websocket connection to a witness node!
-    """
-    fees = ws.get_required_fees([i.json() for i in ops], asset_id)
-    for i, d in enumerate(ops):
-        if isinstance(fees[i], list):
-            # Operation is a proposal
-            ops[i].op.data["fee"] = Asset(
-                amount=fees[i][0]["amount"], asset_id=fees[i][0]["asset_id"]
-            )
-            for j, _ in enumerate(ops[i].op.data["proposed_ops"].data):
-                ops[i].op.data["proposed_ops"].data[j].data["op"].op.data[
-                    "fee"
-                ] = Asset(
-                    amount=fees[i][1][j]["amount"], asset_id=fees[i][1][j]["asset_id"]
-                )
-        else:
-            # Operation is a regular operation
-            ops[i].op.data["fee"] = Asset(
-                amount=fees[i]["amount"], asset_id=fees[i]["asset_id"]
-            )
-    return ops
-=======
-from .signedtransactions import Signed_Transaction
->>>>>>> 26955250
+from .signedtransactions import Signed_Transaction