--- conflicted
+++ resolved
@@ -46,14 +46,10 @@
         # Test against Bitshares backened
         live = bitshares.rpc.get_transaction_hex(tx.json())
 
-<<<<<<< HEAD
-        # Compare live result with test result
-=======
         # Compare expected result with online backend
         self.assertEqual(live[:-130], self.cm[:-130])
 
         # Compare expected result with online result
->>>>>>> 2b3c09f4
         self.assertEqual(live[:-130], txWire[:-130])
 
         # Compare expected result with test unit
