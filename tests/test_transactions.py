--- conflicted
+++ resolved
@@ -1059,7 +1059,6 @@
         )
         self.doit(0)
 
-<<<<<<< HEAD
     def test_samet_fund_create(self):
         self.op = operations.Samet_fund_create(
             **{
@@ -1068,19 +1067,10 @@
                 "asset_type": "1.3.0",
                 "balance": 10000,
                 "fee_rate": 1,
-=======
-    def test_limit_order_update(self):
-        self.op = operations.Limit_order_update(
-            **{
-                "fee": {"amount": 0, "asset_id": "1.3.0"},
-                "seller": "1.2.4",
-                "order": "1.7.12535",
->>>>>>> d3ed3bfb
-                "extensions": [],
-            }
-        )
-        self.cm = (
-<<<<<<< HEAD
+                "extensions": [],
+            }
+        )
+        self.cm = (
             "f68585abf4dce7c804570140000000000000000000b60200102"
             "700000000000001000000000001203431966ca7e7f40e921633"
             "cd767eece0ddefc5abb5224965cca6458dfa28572b687c459a2"
@@ -1185,7 +1175,147 @@
                     ]
                 ],
                 "acceptable_borrowers": [["1.2.100", 1000]],
-=======
+                "extensions": [],
+            }
+        )
+        self.cm = (
+            "f68585abf4dce7c8045701450000000000000000007b001027"
+            "00000000000001000000c0a80000e803000000000000008000"
+            "926501d52b01000000000000000090d0030000000000d52b01"
+            "64e80300000000000000000120107ea7f48037771b8243c5c9"
+            "a83ac3534128dbd1c47c4cf8bf8108e9a1bacede2d4e5f4254"
+            "2d298ece03008c3d5be75716338165e9adc8c1ebc245d70429"
+            "6df3"
+        )
+        self.doit(1)
+
+    def test_credit_offer_delete(self):
+        self.op = operations.Credit_offer_delete(
+            **{
+                "fee": {"amount": 0, "asset_id": "1.3.0"},
+                "owner_account": "1.2.123",
+                "offer_id": "1.21.1",
+                "extensions": [],
+            }
+        )
+        self.cm = (
+            "f68585abf4dce7c8045701460000000000000000007b0100000"
+            "12042aed7548e971617836c55d55c57b5ecd15e2ef8ed1cdf56"
+            "c380891ce10e2aaa743e3665de606a7833145a1a2dbe5b60870"
+            "396972e9e5c803040ee4cec8a8772"
+        )
+        self.doit()
+
+    def test_credit_offer_update(self):
+        self.op = operations.Credit_offer_update(
+            **{
+                "fee": {"amount": 0, "asset_id": "1.3.0"},
+                "owner_account": "1.2.123",
+                "offer_id": "1.21.1",
+                "delta_amount": {"amount": 1, "asset_id": "1.3.0"},
+                "fee_rate": 1,
+                "max_duration_seconds": 1000,
+                "min_deal_amount": 10,
+                "enabled": True,
+                "auto_disable_time": "2024-01-01T00:00:00",
+                "acceptable_collateral": [
+                    [
+                        "1.3.5589",
+                        {
+                            "base": {"amount": 1, "asset_id": "1.3.0"},
+                            "quote": {"amount": 250000, "asset_id": "1.3.5589"},
+                        },
+                    ]
+                ],
+                "acceptable_borrowers": [["1.2.100", 1000]],
+                "extensions": [],
+            }
+        )
+        self.cm = (
+            "f68585abf4dce7c8045701470000000000000000007b010100"
+            "0000000000000000010100000001e8030000010a0000000000"
+            "0000010101800092650101d52b01000000000000000090d003"
+            "0000000000d52b010164e8030000000000000000012064575b"
+            "5fd2347411a643c54a2aaf2550c0c5653334ec81ca28a1e68f"
+            "fd7e7fd07748121135e01947ae317e3b7ae9263149b96e9630"
+            "1b16571984b94f7c72ebd9"
+        )
+        self.doit(1)
+
+    def test_credit_offer_accept(self):
+        self.op = operations.Credit_offer_accept(
+            **{
+                "fee": {"amount": 0, "asset_id": "1.3.0"},
+                "borrower": "1.2.123",
+                "offer_id": "1.21.1",
+                "borrow_amount": {"amount": 10, "asset_id": "1.3.0"},
+                "collateral": {"amount": 10, "asset_id": "1.3.0"},
+                "max_fee_rate": 1,
+                "min_duration_seconds": 1000,
+                "extensions": [],
+            }
+        )
+        self.cm = (
+            "f68585abf4dce7c8045701480000000000000000007b0100000"
+            "000000000000000000000000000000001000000e80300000000"
+            "01201dda600d9efc172ee7e0ca6a2b1279709184d0bb0960afd"
+            "93b49f60f8d90caed6b0f84de19ee54d7434ee11ec0af1f4541"
+            "5f4b024adbf0ca59a9e167eab3901b"
+        )
+        self.doit()
+
+    def test_credit_deal_repay(self):
+        self.op = operations.Credit_deal_repay(
+            **{
+                "fee": {"amount": 0, "asset_id": "1.3.0"},
+                "account": "1.2.123",
+                "deal_id": "1.22.2356",
+                "repay_amount": {"amount": 10, "asset_id": "1.3.0"},
+                "credit_fee": {"amount": 10, "asset_id": "1.3.0"},
+                "extensions": [],
+            }
+        )
+        self.cm = (
+            "f68585abf4dce7c8045701490000000000000000007bb412000"
+            "000000000000000000000000000000000000001203ba717f69b"
+            "6ed214ef1a105bda7756149cee25c0c92c48a7f2d59dee88997"
+            "cec3f9254df2bd2476cf2df16b10ebca0937f8daf2eecccfb88"
+            "48e4faed9b8c0df7"
+        )
+        self.doit()
+
+    def test_credit_deal_expired(self):
+        self.op = operations.Credit_deal_expired(
+            **{
+                "fee": {"amount": 0, "asset_id": "1.3.0"},
+                "deal_id": "1.22.2356",
+                "offer_id": "1.21.1",
+                "offer_owner": "1.2.123",
+                "borrower": "1.2.123",
+                "unpaid_amount": {"amount": 10, "asset_id": "1.3.0"},
+                "collateral": {"amount": 10, "asset_id": "1.3.0"},
+                "fee_rate": 1,
+            }
+        )
+        self.cm = (
+            "f68585abf4dce7c80457014a000000000000000000b412017b7"
+            "b00000000000000000000000000000000000001000000000120"
+            "7e5770f0fae74fc78bebbe5267583a824999d6356698ebce0a2"
+            "5e4a468bd3e356ca10920e3c4301537bd02205e63617546a5d8"
+            "eded230655d170529801838a3f"
+        )
+        self.doit()
+
+    def test_limit_order_update(self):
+        self.op = operations.Limit_order_update(
+            **{
+                "fee": {"amount": 0, "asset_id": "1.3.0"},
+                "seller": "1.2.4",
+                "order": "1.7.12535",
+                "extensions": [],
+            }
+        )
+        self.cm = (
             "f68585abf4dce7c80457014d00000000000000000004f76100"
             "0000000000011f06d0b4467a5916ffb3d8ef4261c0719b1fb0"
             "964aa5d3fbecbfbcbc9fe1117bc20e8a2c3f87e7817b83446c"
@@ -1217,86 +1347,10 @@
                         },
                     ]
                 ],
->>>>>>> d3ed3bfb
-                "extensions": [],
-            }
-        )
-        self.cm = (
-<<<<<<< HEAD
-            "f68585abf4dce7c8045701450000000000000000007b001027"
-            "00000000000001000000c0a80000e803000000000000008000"
-            "926501d52b01000000000000000090d0030000000000d52b01"
-            "64e80300000000000000000120107ea7f48037771b8243c5c9"
-            "a83ac3534128dbd1c47c4cf8bf8108e9a1bacede2d4e5f4254"
-            "2d298ece03008c3d5be75716338165e9adc8c1ebc245d70429"
-            "6df3"
-        )
-        self.doit(1)
-
-    def test_credit_offer_delete(self):
-        self.op = operations.Credit_offer_delete(
-            **{
-                "fee": {"amount": 0, "asset_id": "1.3.0"},
-                "owner_account": "1.2.123",
-                "offer_id": "1.21.1",
-                "extensions": [],
-            }
-        )
-        self.cm = (
-            "f68585abf4dce7c8045701460000000000000000007b0100000"
-            "12042aed7548e971617836c55d55c57b5ecd15e2ef8ed1cdf56"
-            "c380891ce10e2aaa743e3665de606a7833145a1a2dbe5b60870"
-            "396972e9e5c803040ee4cec8a8772"
-        )
-        self.doit()
-
-    def test_credit_offer_update(self):
-        self.op = operations.Credit_offer_update(
-            **{
-                "fee": {"amount": 0, "asset_id": "1.3.0"},
-                "owner_account": "1.2.123",
-                "offer_id": "1.21.1",
-                "delta_amount": {"amount": 1, "asset_id": "1.3.0"},
-                "fee_rate": 1,
-                "max_duration_seconds": 1000,
-                "min_deal_amount": 10,
-                "enabled": True,
-                "auto_disable_time": "2024-01-01T00:00:00",
-                "acceptable_collateral": [
-                    [
-                        "1.3.5589",
-                        {
-                            "base": {"amount": 1, "asset_id": "1.3.0"},
-                            "quote": {"amount": 250000, "asset_id": "1.3.5589"},
-                        },
-                    ]
-                ],
-                "acceptable_borrowers": [["1.2.100", 1000]],
-                "extensions": [],
-            }
-        )
-        self.cm = (
-            "f68585abf4dce7c8045701470000000000000000007b010100"
-            "0000000000000000010100000001e8030000010a0000000000"
-            "0000010101800092650101d52b01000000000000000090d003"
-            "0000000000d52b010164e8030000000000000000012064575b"
-            "5fd2347411a643c54a2aaf2550c0c5653334ec81ca28a1e68f"
-            "fd7e7fd07748121135e01947ae317e3b7ae9263149b96e9630"
-            "1b16571984b94f7c72ebd9"
-        )
-        self.doit(1)
-
-    def test_credit_offer_accept(self):
-        self.op = operations.Credit_offer_accept(
-            **{
-                "fee": {"amount": 0, "asset_id": "1.3.0"},
-                "borrower": "1.2.123",
-                "offer_id": "1.21.1",
-                "borrow_amount": {"amount": 10, "asset_id": "1.3.0"},
-                "collateral": {"amount": 10, "asset_id": "1.3.0"},
-                "max_fee_rate": 1,
-                "min_duration_seconds": 1000,
-=======
+                "extensions": [],
+            }
+        )
+        self.cm = (
             "f68585abf4dce7c80457014d00000000000000000004f76101"
             "80241100000000000082efb304000000000001123100000000"
             "000000013d0f8065010100006400e803100e00000100000001"
@@ -1314,29 +1368,10 @@
                 "pool": "1.19.13356",
                 "taker_fee_percent": 124,
                 "withdrawal_fee_percent": 125,
->>>>>>> d3ed3bfb
-                "extensions": [],
-            }
-        )
-        self.cm = (
-<<<<<<< HEAD
-            "f68585abf4dce7c8045701480000000000000000007b0100000"
-            "000000000000000000000000000000001000000e80300000000"
-            "01201dda600d9efc172ee7e0ca6a2b1279709184d0bb0960afd"
-            "93b49f60f8d90caed6b0f84de19ee54d7434ee11ec0af1f4541"
-            "5f4b024adbf0ca59a9e167eab3901b"
-        )
-        self.doit()
-
-    def test_credit_deal_repay(self):
-        self.op = operations.Credit_deal_repay(
-            **{
-                "fee": {"amount": 0, "asset_id": "1.3.0"},
-                "account": "1.2.123",
-                "deal_id": "1.22.2356",
-                "repay_amount": {"amount": 10, "asset_id": "1.3.0"},
-                "credit_fee": {"amount": 10, "asset_id": "1.3.0"},
-=======
+                "extensions": [],
+            }
+        )
+        self.cm = (
             "f68585abf4dce7c80457014b00000000000000000004ac6801"
             "7c00017d00000001202e3f140515ce936020348f845a4c034b"
             "164441049dfe0a59a6c0fe27cbef740c10fa0d315e14e77e62"
@@ -1351,45 +1386,14 @@
                 "account": "1.2.4",
                 "deal_id": "1.22.2356",
                 "auto_repay": 24,
->>>>>>> d3ed3bfb
-                "extensions": [],
-            }
-        )
-        self.cm = (
-<<<<<<< HEAD
-            "f68585abf4dce7c8045701490000000000000000007bb412000"
-            "000000000000000000000000000000000000001203ba717f69b"
-            "6ed214ef1a105bda7756149cee25c0c92c48a7f2d59dee88997"
-            "cec3f9254df2bd2476cf2df16b10ebca0937f8daf2eecccfb88"
-            "48e4faed9b8c0df7"
-        )
-        self.doit()
-
-    def test_credit_deal_expired(self):
-        self.op = operations.Credit_deal_expired(
-            **{
-                "fee": {"amount": 0, "asset_id": "1.3.0"},
-                "deal_id": "1.22.2356",
-                "offer_id": "1.21.1",
-                "offer_owner": "1.2.123",
-                "borrower": "1.2.123",
-                "unpaid_amount": {"amount": 10, "asset_id": "1.3.0"},
-                "collateral": {"amount": 10, "asset_id": "1.3.0"},
-                "fee_rate": 1,
-            }
-        )
-        self.cm = (
-            "f68585abf4dce7c80457014a000000000000000000b412017b7"
-            "b00000000000000000000000000000000000001000000000120"
-            "7e5770f0fae74fc78bebbe5267583a824999d6356698ebce0a2"
-            "5e4a468bd3e356ca10920e3c4301537bd02205e63617546a5d8"
-            "eded230655d170529801838a3f"
-=======
+                "extensions": [],
+            }
+        )
+        self.cm = (
             "f68585abf4dce7c80457014c00000000000000000004b41218"
             "0000012026b59b7796cb9ca40d92b1d339558a94aa9f70d2f6"
             "d8a7b8b0155c943b89bd602a1ecc9df3143664f801f401a728"
             "78cce9f064dbcfc1af65826ce68a2177a38d"
->>>>>>> d3ed3bfb
         )
         self.doit()
 
