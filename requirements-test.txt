--- conflicted
+++ resolved
@@ -1,15 +1,10 @@
 # Unit testing
 pytest
 pytest-mock
-<<<<<<< HEAD
 coverage
 mock
-=======
 pytest-asyncio
-coverage
-mock
 docker
->>>>>>> a603a3be
 
 # Code style
 flake8
